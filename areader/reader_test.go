<<<<<<< HEAD
// Copyright 2019 Northern.tech AS
=======
// Copyright 2018 Northern.tech AS
>>>>>>> bcc8eda6
//
//    Licensed under the Apache License, Version 2.0 (the "License");
//    you may not use this file except in compliance with the License.
//    You may obtain a copy of the License at
//
//        http://www.apache.org/licenses/LICENSE-2.0
//
//    Unless required by applicable law or agreed to in writing, software
//    distributed under the License is distributed on an "AS IS" BASIS,
//    WITHOUT WARRANTIES OR CONDITIONS OF ANY KIND, either express or implied.
//    See the License for the specific language governing permissions and
//    limitations under the License.

package areader

import (
	"archive/tar"
	"bytes"
<<<<<<< HEAD
	"compress/gzip"
	"fmt"
=======
>>>>>>> bcc8eda6
	"io"
	"io/ioutil"
	"os"
	"os/exec"
	"path/filepath"
	"strings"
	"testing"

	"github.com/mendersoftware/mender-artifact/artifact"
	"github.com/mendersoftware/mender-artifact/awriter"
	"github.com/mendersoftware/mender-artifact/handlers"
	"github.com/pkg/errors"
	"github.com/stretchr/testify/assert"
	"github.com/stretchr/testify/require"
)

const (
	TestUpdateFileContent = "test update"
	PublicKey             = `-----BEGIN PUBLIC KEY-----
MIGfMA0GCSqGSIb3DQEBAQUAA4GNADCBiQKBgQDSTLzZ9hQq3yBB+dMDVbKem6ia
v1J6opg6DICKkQ4M/yhlw32BCGm2ArM3VwQRgq6Q1sNSq953n5c1EO3Xcy/qTAKc
XwaUNml5EhW79AdibBXZiZt8fMhCjUd/4ce3rLNjnbIn1o9L6pzV4CcVJ8+iNhne
5vbA+63vRCnrc8QuYwIDAQAB
-----END PUBLIC KEY-----`
	PrivateKey = `-----BEGIN RSA PRIVATE KEY-----
MIICXAIBAAKBgQDSTLzZ9hQq3yBB+dMDVbKem6iav1J6opg6DICKkQ4M/yhlw32B
CGm2ArM3VwQRgq6Q1sNSq953n5c1EO3Xcy/qTAKcXwaUNml5EhW79AdibBXZiZt8
fMhCjUd/4ce3rLNjnbIn1o9L6pzV4CcVJ8+iNhne5vbA+63vRCnrc8QuYwIDAQAB
AoGAQKIRELQOsrZsxZowfj/ia9jPUvAmO0apnn2lK/E07k2lbtFMS1H4m1XtGr8F
oxQU7rLyyP/FmeJUqJyRXLwsJzma13OpxkQtZmRpL9jEwevnunHYJfceVapQOJ7/
6Oz0pPWEq39GCn+tTMtgSmkEaSH8Ki9t32g9KuQIKBB2hbECQQDsg7D5fHQB1BXG
HJm9JmYYX0Yk6Z2SWBr4mLO0C4hHBnV5qPCLyevInmaCV2cOjDZ5Sz6iF5RK5mw7
qzvFa8ePAkEA46Anom3cNXO5pjfDmn2CoqUvMeyrJUFL5aU6W1S6iFprZ/YwdHcC
kS5yTngwVOmcnT65Vnycygn+tZan2A0h7QJBAJNlowZovDdjgEpeCqXp51irD6Dz
gsLwa6agK+Y6Ba0V5mJyma7UoT//D62NYOmdElnXPepwvXdMUQmCtpZbjBsCQD5H
VHDJlCV/yzyiJz9+tZ5giaAkO9NOoUBsy6GvdfXWn2prXmiPI0GrrpSvp7Gj1Tjk
r3rtT0ysHWd7l+Kx/SUCQGlitd5RDfdHl+gKrCwhNnRG7FzRLv5YOQV81+kh7SkU
73TXPIqLESVrqWKDfLwfsfEpV248MSRou+y0O1mtFpo=
-----END RSA PRIVATE KEY-----
`

	PublicKeyError = `-----BEGIN PUBLIC KEY-----
MIGfMA0GCSqGSIb3DQEBAQUAA4GNADCBiQKBgQDSTLzZ9hQq3yBB+dMDVbKem6ia
v1J6opg6DICKkQ4M/yhlw32BCGm2ArM3VwQRgq6Q1sNSq953n5c1EO3Xcy/qTAKc
XwaUNml5EhW79AdibBXZiZt8fMhCjUd/4ce3rLNjnbIn1o9L6pzV4CcVJ8+iNhne
5vbA+63vRCnrc8QuYwIDAQAC
-----END PUBLIC KEY-----`
)

func MakeRootfsImageArtifact(version int, signed, hasScripts, augmented bool) (io.Reader, error) {

	upd, err := MakeFakeUpdate(TestUpdateFileContent)
	if err != nil {
		return nil, err
	}
	defer os.Remove(upd)

<<<<<<< HEAD
	var composer, augment handlers.Composer
	switch version {
	case 1:
		composer = handlers.NewRootfsV1(upd)
	case 2:
		composer = handlers.NewRootfsV2(upd)
	case 3:
		if augmented {
			composer = handlers.NewRootfsV3("")
			augment = handlers.NewAugmentedRootfs(composer, upd)
		} else {
			composer = handlers.NewRootfsV3(upd)
		}
	default:
		return nil, fmt.Errorf("Unsupported artifact version: %d", version)
	}

	updates := awriter.Updates{
		Updates: []handlers.Composer{composer},
	}
	if augmented {
		updates.Augments = []handlers.Composer{augment}
	}

	return MakeAnyImageArtifact(version, signed, hasScripts, &updates)
}

func MakeModuleImageArtifact(signed, hasScripts bool, updateType string,
	numFiles, numAugmentFiles int) (io.Reader, error) {

	updates := awriter.Updates{}

	compose := handlers.NewModuleImage(updateType)

	files := make([]*handlers.DataFile, numFiles)
	for index := 0; index < numFiles; index++ {
		file, err := MakeFakeUpdate("test-file")
		if err != nil {
			return nil, err
		}
		files[index] = &handlers.DataFile{Name: file}
	}
	compose.SetUpdateFiles(files)
	updates.Updates = []handlers.Composer{compose}

	if numAugmentFiles > 0 {
		compose = handlers.NewAugmentedModuleImage(compose, updateType)
		augmentFiles := make([]*handlers.DataFile, numAugmentFiles)
		for index := 0; index < numAugmentFiles; index++ {
			file, err := MakeFakeUpdate("test-file")
			if err != nil {
				return nil, err
			}
			augmentFiles[index] = &handlers.DataFile{Name: file}
		}
		compose.SetUpdateAugmentFiles(augmentFiles)
		updates.Augments = []handlers.Composer{compose}
	}

	return MakeAnyImageArtifact(3, signed, hasScripts, &updates)
}

func MakeAnyImageArtifact(version int, signed bool,
	hasScripts bool, updates *awriter.Updates) (io.Reader, error) {
=======
	comp := artifact.NewCompressorGzip()
>>>>>>> bcc8eda6

	art := bytes.NewBuffer(nil)
	var aw *awriter.Writer
	if !signed {
		aw = awriter.NewWriter(art, comp)
	} else {
		s := artifact.NewSigner([]byte(PrivateKey))
		aw = awriter.NewWriterSigned(art, comp, s)
	}
<<<<<<< HEAD
=======
	var u handlers.Composer
	switch version {
	case 1:
		u = handlers.NewRootfsV1(upd, comp)
	case 2:
		u = handlers.NewRootfsV2(upd, comp)
	}
>>>>>>> bcc8eda6

	scr := artifact.Scripts{}
	if hasScripts {
		s, err := ioutil.TempFile("", "ArtifactInstall_Enter_10_")
		if err != nil {
			return nil, err
		}
		defer os.Remove(s.Name())

		_, err = io.WriteString(s, "execute me!")

		if err := scr.Add(s.Name()); err != nil {
			return nil, err
		}
	}

	err := aw.WriteArtifact(&awriter.WriteArtifactArgs{
		Format:  "mender",
		Version: version,
		Devices: []string{"vexpress"},
		Name:    "mender-1.1",
		Updates: updates,
		Scripts: &scr,
		// Version 3 specifics:
		Provides: &artifact.ArtifactProvides{
			ArtifactName:  "mender-1.1",
			ArtifactGroup: "group-1",
		},
		Depends: &artifact.ArtifactDepends{
			ArtifactName:      []string{"mender-1.0"},
			CompatibleDevices: []string{"vexpress"},
		},
	})
	if err != nil {
		return nil, err
	}
	return art, nil
}

func TestReadArtifact(t *testing.T) {

	updFileContent := bytes.NewBuffer(nil)

	rfh := func() handlers.Installer {
		rfh := handlers.NewRootfsInstaller()
		rfh.SetUpdateStorerProducer(&testUpdateStorer{updFileContent})
		return rfh
	}

	tc := map[string]struct {
		version   int
		signed    bool
		handler   handlers.Installer
		verifier  artifact.Verifier
		readError error
	}{
		"version 1":        {1, false, rfh(), nil, nil},
		"version 2 pass":   {2, false, rfh(), nil, nil},
		"version 2 signed": {2, true, rfh(), artifact.NewVerifier([]byte(PublicKey)), nil},
		"version 2 - public key error": {2, true, rfh(), artifact.NewVerifier([]byte(PublicKeyError)),
			errors.New("reader: invalid signature: crypto/rsa: verification error")},
		// test that we do not need a verifier for signed artifact
		"version 2 - no verifier needed for a signed artifact": {2, true, rfh(), nil, nil},
		// Version 3 tests.
		"version 3 - base case": {3, false, rfh(), nil, nil},
		"version 3 - signed":    {3, true, rfh(), artifact.NewVerifier([]byte(PublicKey)), nil},
		"version 3 - public key error": {3, true, rfh(), artifact.NewVerifier([]byte(PublicKeyError)),
			errors.New("readHeaderV3: reader: invalid signature: crypto/rsa: verification error")},
	}

	// first create archive, that we will be able to read
	for name, test := range tc {
		t.Run(name, func(t *testing.T) {
			art, err := MakeRootfsImageArtifact(test.version, test.signed, false, false)
			assert.NoError(t, err)

			aReader := NewReader(art)
			if test.handler != nil {
				require.NoError(t, aReader.RegisterHandler(test.handler))
			}

			if test.verifier != nil {
				aReader.VerifySignatureCallback = test.verifier.Verify
			}

			err = aReader.ReadArtifact()
			if test.readError != nil {
				assert.NotNil(t, err, name+"Test expected an error, but ReadArtifact did not return an error")
				assert.Equal(t, test.readError.Error(), err.Error())
				return
			}
			require.NoError(t, err)
			assert.Equal(t, TestUpdateFileContent, updFileContent.String())

			devComp := aReader.GetCompatibleDevices()
			require.Len(t, devComp, 1)
			assert.Equal(t, "vexpress", devComp[0])

			if test.handler != nil {
				assert.Len(t, aReader.GetHandlers(), 1)
				assert.Equal(t, test.handler.GetUpdateType(), aReader.GetHandlers()[0].GetUpdateType())
			}
			assert.Equal(t, "mender-1.1", aReader.GetArtifactName())

			// clean the buffer
			updFileContent.Reset()
		})
	}
}

func TestReadSigned(t *testing.T) {
	art, err := MakeRootfsImageArtifact(2, true, false, false)
	assert.NoError(t, err)
	aReader := NewReaderSigned(art)
	err = aReader.ReadArtifact()
	assert.Error(t, err)
	assert.Contains(t, err.Error(),
		"reader: verify signature callback not registered")

	art, err = MakeRootfsImageArtifact(2, false, false, false)
	assert.NoError(t, err)
	aReader = NewReaderSigned(art)
	err = aReader.ReadArtifact()
	assert.Error(t, err)
	assert.Contains(t, err.Error(),
		"reader: expecting signed artifact, but no signature file found")

	art, err = MakeRootfsImageArtifact(2, true, false, false)
	assert.NoError(t, err)
	aReader = NewReader(art)
	err = aReader.ReadArtifact()
	assert.NoError(t, err)

	art, err = MakeRootfsImageArtifact(1, false, false, false)
	assert.NoError(t, err)
	aReader = NewReaderSigned(art)
	err = aReader.ReadArtifact()
	assert.Error(t, err)
	assert.Contains(t, err.Error(),
		"reader: expecting signed artifact")

	art, err = MakeRootfsImageArtifact(3, true, false, false)
	assert.NoError(t, err)
	aReader = NewReaderSigned(art)
	err = aReader.ReadArtifact()
	assert.Error(t, err)
	assert.Contains(t, err.Error(),
		"reader: verify signature callback not registered")

	art, err = MakeRootfsImageArtifact(3, false, false, false)
	assert.NoError(t, err)
	aReader = NewReaderSigned(art)
	err = aReader.ReadArtifact()
	assert.Error(t, err)
	assert.Contains(t, err.Error(),
		"reader: expecting signed artifact, but no signature file found")

	art, err = MakeRootfsImageArtifact(3, true, false, false)
	assert.NoError(t, err)
	aReader = NewReader(art)
	err = aReader.ReadArtifact()
	assert.NoError(t, err)
}

func TestRegisterMultipleHandlers(t *testing.T) {
	aReader := NewReader(nil)
	err := aReader.RegisterHandler(handlers.NewRootfsInstaller())
	assert.NoError(t, err)

	err = aReader.RegisterHandler(handlers.NewRootfsInstaller())
	assert.Error(t, err)

	err = aReader.RegisterHandler(nil)
	assert.Error(t, err)
}

func TestReadNoHandler(t *testing.T) {
	art, err := MakeRootfsImageArtifact(1, false, false, false)
	assert.NoError(t, err)

	aReader := NewReader(art)
	err = aReader.ReadArtifact()
	assert.NoError(t, err)

	assert.Len(t, aReader.GetHandlers(), 1)
	assert.Equal(t, "rootfs-image", aReader.GetHandlers()[0].GetUpdateType())
}

func TestReadBroken(t *testing.T) {
	broken := []byte("this is broken artifact")
	buf := bytes.NewBuffer(broken)

	aReader := NewReader(buf)
	err := aReader.ReadArtifact()
	assert.Error(t, err)

	aReader = NewReader(nil)
	err = aReader.ReadArtifact()
	assert.Error(t, err)
}

func TestReadWithScripts(t *testing.T) {
	art, err := MakeRootfsImageArtifact(2, false, true, false)
	assert.NoError(t, err)

	aReader := NewReader(art)

	noExec := 0
	aReader.ScriptsReadCallback = func(r io.Reader, info os.FileInfo) error {
		noExec++

		assert.Contains(t, info.Name(), "ArtifactInstall_Enter_10_")

		buf := bytes.NewBuffer(nil)
		_, err = io.Copy(buf, r)
		assert.NoError(t, err)
		assert.Equal(t, "execute me!", buf.String())
		return nil
	}

	err = aReader.ReadArtifact()
	assert.NoError(t, err)
	assert.Equal(t, 1, noExec)
}

func MakeFakeUpdate(data string) (string, error) {
	f, err := ioutil.TempFile("", "test_update")
	if err != nil {
		return "", err
	}
	defer f.Close()
	if len(data) > 0 {
		if _, err := f.WriteString(data); err != nil {
			return "", err
		}
	}
	return f.Name(), nil
}

type installer struct {
	t          *testing.T
	Data       *handlers.DataFile
	updateType string
}

func (i *installer) GetUpdateFiles() [](*handlers.DataFile) {
	return [](*handlers.DataFile){i.Data}
}

func (i *installer) GetUpdateAugmentFiles() [](*handlers.DataFile) {
	return make([](*handlers.DataFile), 0)
}

func (i *installer) GetUpdateAllFiles() [](*handlers.DataFile) {
	return i.GetUpdateFiles()
}

func (i *installer) SetUpdateFiles(files [](*handlers.DataFile)) error {
	// Should not be called in this test.
	i.t.Fail()
	return nil
}

func (i *installer) SetUpdateAugmentFiles(files [](*handlers.DataFile)) error {
	// Should not be called in this test.
	i.t.Fail()
	return nil
}

func (i *installer) GetUpdateDepends() (*artifact.TypeInfoDepends, error) {
	return &artifact.TypeInfoDepends{}, nil
}

func (i *installer) GetUpdateProvides() (*artifact.TypeInfoProvides, error) {
	return &artifact.TypeInfoProvides{}, nil
}

func (i *installer) GetUpdateMetaData() (map[string]interface{}, error) {
	return nil, nil
}

func (i *installer) GetUpdateOriginalDepends() *artifact.TypeInfoDepends {
	return &artifact.TypeInfoDepends{}
}

func (i *installer) GetUpdateOriginalProvides() *artifact.TypeInfoProvides {
	return &artifact.TypeInfoProvides{}
}

func (i *installer) GetUpdateOriginalMetaData() map[string]interface{} {
	return nil
}

func (i *installer) GetUpdateAugmentDepends() *artifact.TypeInfoDepends {
	return &artifact.TypeInfoDepends{}
}

func (i *installer) GetUpdateAugmentProvides() *artifact.TypeInfoProvides {
	return &artifact.TypeInfoProvides{}
}

func (i *installer) GetUpdateAugmentMetaData() map[string]interface{} {
	return nil
}

func (i *installer) GetVersion() int {
	return 3
}

func (i *installer) GetUpdateType() string {
	return i.updateType
}

func (i *installer) GetUpdateOriginalType() string {
	return ""
}

func (i *installer) NewInstance() handlers.Installer {
	return i
}

func (i *installer) NewAugmentedInstance(orig handlers.ArtifactUpdate) (handlers.Installer, error) {
	return nil, nil
}

func (i *installer) ReadHeader(r io.Reader, path string, version int, augmented bool) error {
	return nil
}

func (i *installer) NewUpdateStorer(updateType string, payloadNum int) (handlers.UpdateStorer, error) {
	return &testUpdateStorer{}, nil
}

func (i *installer) SetUpdateStorerProducer(producer handlers.UpdateStorerProducer) {
	// Not used currently.
}

func (i *installer) GetUpdateOriginalTypeInfoWriter() io.Writer {
	return nil
}

func (i *installer) GetUpdateAugmentTypeInfoWriter() io.Writer {
	return nil
}

type testUpdateStorer struct {
	w io.Writer
}

func (s *testUpdateStorer) Initialize(artifactHeaders,
	artifactAugmentedHeaders artifact.HeaderInfoer,
	payloadHeaders handlers.ArtifactUpdateHeaders) error {

	return nil
}

func (s *testUpdateStorer) PrepareStoreUpdate() error {
	return nil
}

func (s *testUpdateStorer) StoreUpdate(r io.Reader, info os.FileInfo) error {
	var w io.Writer
	if s.w != nil {
		w = s.w
	} else {
		w = ioutil.Discard
	}
	_, err := io.Copy(w, r)
	return err
}

func (s *testUpdateStorer) FinishStoreUpdate() error {
	return nil
}

func (s *testUpdateStorer) NewUpdateStorer(updateType string, payloadNum int) (handlers.UpdateStorer, error) {
	return s, nil
}

func writeDataFile(t *testing.T, name, data string) io.Reader {
	comp := artifact.NewCompressorGzip()

	buf := bytes.NewBuffer(nil)
	gz, err := comp.NewWriter(buf)
	assert.NoError(t, err)
	tw := tar.NewWriter(gz)
	sw := artifact.NewTarWriterStream(tw)
	err = sw.Write([]byte(data), name)
	assert.NoError(t, err)
	err = tw.Close()
	assert.NoError(t, err)
	err = gz.Close()
	assert.NoError(t, err)

	return buf
}

<<<<<<< HEAD
func TestValidParsePathV3(t *testing.T) {
	tests := map[string]struct {
		path      []string
		nextToken string
		validPath bool
		err       error
	}{
=======
func TestReadAndInstall(t *testing.T) {
	comp := artifact.NewCompressorGzip()

	err := readAndInstall(bytes.NewBuffer(nil), nil, nil, 1, comp)
	assert.Error(t, err)
	assert.Equal(t, "EOF", errors.Cause(err).Error())
>>>>>>> bcc8eda6

		"Unsigned": {
			path:      []string{"manifest", "manifest-augment", "header.tar.gz", "header-augment.tar.gz"},
			nextToken: "header-augment.tar.gz",
			validPath: true,
		},
		"Signed": {
			path:      []string{"manifest", "manifest.sig", "manifest-augment", "header.tar.gz", "header-augment.tar.gz"},
			nextToken: "header-augment.tar.gz",
			validPath: true,
		},
		"Missing manifest": {
			path:      []string{"header.tar.gz"},
			err:       errParseOrder,
			validPath: false,
		},
		"manifest means we're still on a valid path, but path is not finished": {
			path:      []string{"manifest"},
			nextToken: "manifest",
			validPath: false,
		},
		"Manifest-augment missing": {
			path:      []string{"manifest", "manifest.sig", "header.tar.gz", "header-augment.tar.gz"},
			err:       errParseOrder,
			validPath: false,
		},
		"Header.tar.gz is still on a valid path, we're not finished, as the artifact is augmented": {
			path:      []string{"manifest", "manifest.sig", "manifest-augment", "header.tar.gz"},
			nextToken: "header.tar.gz",
			validPath: false,
		},
	}
<<<<<<< HEAD
	for name, test := range tests {
		res, validPath, err := verifyParseOrder(test.path)
		if err != nil {
			assert.EqualError(t, err, test.err.Error())
		}
		assert.Contains(t, res, test.nextToken, "%q: Failed to verify the order the artifact was parsed", name)
		assert.Equal(t, test.validPath, validPath, "%q: ValidPath values are wrong", name)
	}
}
=======
	r := writeDataFile(t, "update.ext4", "data")
	err = readAndInstall(r, i, nil, 1, comp)
	assert.NoError(t, err)
	assert.Equal(t, int64(len("data")), i.GetUpdateFiles()[0].Size)
>>>>>>> bcc8eda6

func TestReadArtifactDependsAndProvides(t *testing.T) {
	art, err := MakeRootfsImageArtifact(3, true, false, false)
	require.NoError(t, err)
	ar := NewReader(art)
	err = ar.ReadArtifact()
	require.NoError(t, err)

	assert.Equal(t, ar.GetInfo(), artifact.Info{Format: "mender", Version: 3})
	assert.Equal(t, *ar.GetArtifactProvides(), artifact.ArtifactProvides{ArtifactName: "mender-1.1",
		ArtifactGroup: "group-1"})
	assert.Equal(t, *ar.GetArtifactDepends(), artifact.ArtifactDepends{
		ArtifactName:      []string{"mender-1.0"},
		CompatibleDevices: []string{"vexpress"}})
}

func assembleSubset(flags []string, tmpdir string) []string {
	assembleOrder := []string{
		"version",
		"manifest",
		"manifest.sig",
		"manifest-augment",
		"header.tar.gz",
		"header-augment.tar.gz",
		"data/0000.tar.gz",
		"data/0001.tar.gz",
	}
<<<<<<< HEAD
	subset := make([]string, len(flags), len(flags)+len(assembleOrder))
	copy(subset, flags)
	for index := range assembleOrder {
		if _, err := os.Stat(filepath.Join(tmpdir, assembleOrder[index])); !os.IsNotExist(err) {
			subset = append(subset, assembleOrder[index])
		}
	}
	return subset
}
=======
	r = writeDataFile(t, "update.ext4", "data")
	err = readAndInstall(r, i, nil, 1, comp)
	assert.Error(t, err)
	assert.Equal(t, "update: can not find data file: update.ext4",
		errors.Cause(err).Error())
>>>>>>> bcc8eda6

func TestReadBrokenArtifact(t *testing.T) {
	type testCase struct {
		manipulateArtifact func(tmpdir string)
		successful         bool
		errorStr           string
		rootfsImage        bool
		numFiles           int
		numAugmentFiles    int
	}
<<<<<<< HEAD
	cases := map[string]testCase{
		"rootfs-image, Everything ok": {
			manipulateArtifact: func(tmpdir string) {
				// Do nothing. Just checking that the tar cmd works.
			},
			successful:  true,
			rootfsImage: true,
			numFiles:    1,
		},
		"rootfs-image, version missing": {
			manipulateArtifact: func(tmpdir string) {
				os.Remove(filepath.Join(tmpdir, "version"))
			},
			successful:  false,
			rootfsImage: true,
		},
		"rootfs-image, header.tar.gz missing": {
			manipulateArtifact: func(tmpdir string) {
				os.Remove(filepath.Join(tmpdir, "header.tar.gz"))
			},
			successful:  false,
			rootfsImage: true,
		},
		"rootfs-image, header-augment.tar.gz missing": {
			manipulateArtifact: func(tmpdir string) {
				os.Remove(filepath.Join(tmpdir, "header-augment.tar.gz"))
			},
			successful:      false,
			rootfsImage:     true,
			numAugmentFiles: 1,
		},
		"Everything ok": {
			manipulateArtifact: func(tmpdir string) {
				// Do nothing. Just checking that the tar cmd works.
			},
			successful: true,
		},
		"Everything ok, augmented files present": {
			manipulateArtifact: func(tmpdir string) {
				// Do nothing. Just checking that the tar cmd works.
			},
			successful:      true,
			numAugmentFiles: 1,
		},
		"version missing": {
			manipulateArtifact: func(tmpdir string) {
				os.Remove(filepath.Join(tmpdir, "version"))
			},
			successful: false,
		},
		"header.tar.gz missing": {
			manipulateArtifact: func(tmpdir string) {
				os.Remove(filepath.Join(tmpdir, "header.tar.gz"))
			},
			successful: false,
		},
		"no manifest-augment": {
			manipulateArtifact: func(tmpdir string) {
				os.Remove(filepath.Join(tmpdir, "manifest-augment"))
			},
			successful:      false,
			errorStr:        "invalid data file",
			numAugmentFiles: 1,
		},
		"augmented files, but header-augment.tar.gz missing": {
			manipulateArtifact: func(tmpdir string) {
				os.Remove(filepath.Join(tmpdir, "header-augment.tar.gz"))
=======
	r = writeDataFile(t, "update.ext4", "data")
	err = readAndInstall(r, i, nil, 1, comp)
	assert.Error(t, err)
	assert.Equal(t, "update: checksum missing for file: update.ext4",
		errors.Cause(err).Error())
>>>>>>> bcc8eda6

				file, err := os.OpenFile(filepath.Join(tmpdir, "manifest-augment"), os.O_RDWR, 0)
				require.NoError(t, err)
				defer file.Close()
				stat, _ := file.Stat()
				buf := make([]byte, stat.Size())
				newbuf := make([]byte, 0, stat.Size())
				file.Read(buf)
				lines := bytes.Split(buf, []byte("\n"))
				for _, line := range lines {
					if len(line) != 0 && bytes.HasPrefix(bytes.Split(line, []byte("  "))[1], []byte("header-augment")) {
						// Skip line.
						continue
					}
					for _, char := range line {
						newbuf = append(newbuf, char)
					}
					newbuf = append(newbuf, byte('\n'))
				}
				file.Seek(0, 0)
				file.Write(newbuf)
				file.Truncate(int64(len(newbuf)))
			},
			successful:      false,
			numAugmentFiles: 1,
			errorStr:        "Invalid structure",
		},
<<<<<<< HEAD
		"data files broken checksum": {
			manipulateArtifact: func(tmpdir string) {
				file, err := os.OpenFile(filepath.Join(tmpdir, "manifest"), os.O_RDWR, 0)
				require.NoError(t, err)
				defer file.Close()
				stat, _ := file.Stat()
				buf := make([]byte, stat.Size())
				file.Read(buf)
				lines := bytes.Split(buf, []byte("\n"))
				for _, line := range lines {
					if len(line) == 0 {
						continue
					}
					if bytes.HasPrefix(bytes.Split(line, []byte("  "))[1], []byte("data")) {
						// Flip one bit.
						line[0] ^= 0x1
						break
					}
				}
				file.Seek(0, 0)
				file.Write(buf)
			},
			successful: false,
			numFiles:   1,
		},
		"data/0000.tar.gz missing": {
			manipulateArtifact: func(tmpdir string) {
				os.Remove(filepath.Join(tmpdir, "data/0000.tar.gz"))
			},
			successful: false,
			numFiles:   1,
		},
		"data file missing from manifest": {
			manipulateArtifact: func(tmpdir string) {
				file, err := os.OpenFile(filepath.Join(tmpdir, "manifest"), os.O_RDWR, 0)
				require.NoError(t, err)
				defer file.Close()
				stat, _ := file.Stat()
				buf := make([]byte, stat.Size())
				newbuf := make([]byte, 0, stat.Size())
				file.Read(buf)
				lines := bytes.Split(buf, []byte("\n"))
				for _, line := range lines {
					if len(line) != 0 && bytes.HasPrefix(bytes.Split(line, []byte("  "))[1], []byte("data")) {
						// Skip line.
						continue
					}
					for _, char := range line {
						newbuf = append(newbuf, char)
					}
					newbuf = append(newbuf, byte('\n'))
				}
				file.Seek(0, 0)
				file.Write(newbuf)
				file.Truncate(int64(len(newbuf)))
			},
			successful: false,
			errorStr:   "can not find data file",
			numFiles:   1,
		},
		"Too many files in manifest": {
			manipulateArtifact: func(tmpdir string) {
				file, err := os.OpenFile(filepath.Join(tmpdir, "manifest"), os.O_WRONLY|os.O_APPEND, 0)
				require.NoError(t, err)
				file.Write([]byte("0000000000000000000000000000000000000000000000000000000000000000  missing_file\n"))
				file.Close()
			},
			successful: false,
			numFiles:   1,
			errorStr:   "not part of artifact",
		},
		"Too many files in empty manifest": {
			manipulateArtifact: func(tmpdir string) {
				file, err := os.OpenFile(filepath.Join(tmpdir, "manifest"), os.O_WRONLY|os.O_APPEND, 0)
				require.NoError(t, err)
				file.Write([]byte("0000000000000000000000000000000000000000000000000000000000000000  missing_file\n"))
				file.Close()
			},
			successful: false,
			errorStr:   "not part of artifact",
		},
		"augmented data files broken checksum": {
			manipulateArtifact: func(tmpdir string) {
				file, err := os.OpenFile(filepath.Join(tmpdir, "manifest-augment"), os.O_RDWR, 0)
				require.NoError(t, err)
				defer file.Close()
				stat, _ := file.Stat()
				buf := make([]byte, stat.Size())
				file.Read(buf)
				lines := bytes.Split(buf, []byte("\n"))
				for _, line := range lines {
					if len(line) == 0 {
						continue
					}
					if bytes.HasPrefix(bytes.Split(line, []byte("  "))[1], []byte("data")) {
						// Flip one bit.
						line[0] ^= 0x1
						break
					}
				}
				file.Seek(0, 0)
				file.Write(buf)
			},
			successful:      false,
			numAugmentFiles: 1,
		},
		"augmented data file missing from manifest": {
			manipulateArtifact: func(tmpdir string) {
				file, err := os.OpenFile(filepath.Join(tmpdir, "manifest-augment"), os.O_RDWR, 0)
				require.NoError(t, err)
				defer file.Close()
				stat, _ := file.Stat()
				buf := make([]byte, stat.Size())
				newbuf := make([]byte, 0, stat.Size())
				file.Read(buf)
				lines := bytes.Split(buf, []byte("\n"))
				for _, line := range lines {
					if len(line) != 0 && bytes.HasPrefix(bytes.Split(line, []byte("  "))[1], []byte("data")) {
						// Skip line.
						continue
					}
					for _, char := range line {
						newbuf = append(newbuf, char)
					}
					newbuf = append(newbuf, byte('\n'))
				}
				file.Seek(0, 0)
				file.Write(newbuf)
				file.Truncate(int64(len(newbuf)))
			},
			successful:      false,
			errorStr:        "can not find data file",
			numAugmentFiles: 1,
		},
		"Too many files in manifest-augment": {
			manipulateArtifact: func(tmpdir string) {
				file, err := os.OpenFile(filepath.Join(tmpdir, "manifest-augment"), os.O_WRONLY|os.O_APPEND, 0)
				require.NoError(t, err)
				file.Write([]byte("0000000000000000000000000000000000000000000000000000000000000000  missing_file\n"))
				file.Close()
			},
			successful:      false,
			numAugmentFiles: 1,
			errorStr:        "not part of artifact",
		},
		"Too many files in empty manifest-augment": {
			manipulateArtifact: func(tmpdir string) {
				file, err := os.OpenFile(filepath.Join(tmpdir, "manifest-augment"), os.O_WRONLY|os.O_APPEND|os.O_CREATE, 0644)
				require.NoError(t, err)
				file.Write([]byte("0000000000000000000000000000000000000000000000000000000000000000  missing_file\n"))
				file.Close()
			},
			successful: false,
			errorStr:   "Invalid structure",
		},
		"Files in both manifest files": {
			manipulateArtifact: func(tmpdir string) {
				// Do nothing.
			},
			successful:      true,
			numFiles:        1,
			numAugmentFiles: 1,
		},
		"Conflicting checksums in manifest files": {
			manipulateArtifact: func(tmpdir string) {
				file, err := os.OpenFile(filepath.Join(tmpdir, "manifest"), os.O_RDWR, 0)
				require.NoError(t, err)
				defer file.Close()

				// Copy the valid checksums to manifest-augment
				augm, err := os.OpenFile(filepath.Join(tmpdir, "manifest-augment"),
					os.O_WRONLY|os.O_CREATE|os.O_TRUNC, 0644)
				require.NoError(t, err)
				defer augm.Close()
				_, err = io.Copy(augm, file)
				require.NoError(t, err)
				file.Seek(0, 0)
=======
	}
	r = writeDataFile(t, "update.ext4", "data")
	err = readAndInstall(r, i, m, 1, comp)
	assert.Error(t, err)
	assert.Contains(t, errors.Cause(err).Error(), "checksum missing")
>>>>>>> bcc8eda6

				// Now corrupt the one in the original manifest.
				stat, _ := file.Stat()
				buf := make([]byte, stat.Size())
				file.Read(buf)
				lines := bytes.Split(buf, []byte("\n"))
				for _, line := range lines {
					if len(line) == 0 {
						continue
					}
					if bytes.HasPrefix(bytes.Split(line, []byte("  "))[1], []byte("data")) {
						// Flip one bit.
						line[0] ^= 0x1
						break
					}
				}
				file.Seek(0, 0)
				file.Write(buf)
			},
			successful: false,
			errorStr:   "file already exists",
			numFiles:   1,
		},
		"Several files": {
			manipulateArtifact: func(tmpdir string) {
				// Do nothing, but check that file number is correct.
				manifest, err := os.Open(filepath.Join(tmpdir, "manifest"))
				require.NoError(t, err)
				stat, _ := manifest.Stat()
				buf := make([]byte, stat.Size())
				_, err = manifest.Read(buf)
				require.NoError(t, err)
				// version + header.tar.gz + 2 files
				assert.Equal(t, 4, len(bytes.Split(bytes.TrimSpace(buf), []byte("\n"))))

				manifest, err = os.Open(filepath.Join(tmpdir, "manifest-augment"))
				require.NoError(t, err)
				stat, _ = manifest.Stat()
				buf = make([]byte, stat.Size())
				_, err = manifest.Read(buf)
				require.NoError(t, err)
				// header-augment.tar.gz + 4 files
				assert.Equal(t, 5, len(bytes.Split(bytes.TrimSpace(buf), []byte("\n"))))
			},
			successful:      true,
			numFiles:        2,
			numAugmentFiles: 4,
		},
		"version file in wrong manifest": {
			manipulateArtifact: func(tmpdir string) {
				manifestFd, err := os.OpenFile(filepath.Join(tmpdir, "manifest"), os.O_RDWR, 0)
				require.NoError(t, err)
				defer manifestFd.Close()
				augmFd, err := os.OpenFile(filepath.Join(tmpdir, "manifest-augment"), os.O_WRONLY|os.O_APPEND, 0)
				require.NoError(t, err)
				defer augmFd.Close()

				stat, _ := manifestFd.Stat()
				buf := make([]byte, stat.Size())
				_, err = manifestFd.Read(buf)
				require.NoError(t, err)

				manifestLines := bytes.Split(bytes.TrimSpace(buf), []byte("\n"))
				for n, line := range manifestLines {
					if string(bytes.SplitN(line, []byte("  "), 2)[1]) == "version" {
						_, err = augmFd.Write(line)
						require.NoError(t, err)

						copy(manifestLines[n:], manifestLines[n+1:])
						manifestLines = manifestLines[:len(manifestLines)-1]
						break
					}
				}
				manifestFd.Seek(0, 0)
				buf = bytes.Join(manifestLines, []byte("\n"))
				_, err = manifestFd.Write(buf)
				require.NoError(t, err)
				_, err = manifestFd.Write([]byte("\n"))
				require.NoError(t, err)
				manifestFd.Truncate(int64(len(buf) + 1))
			},
			successful:      false,
			errorStr:        "checksum missing for file: 'version'",
			numFiles:        1,
			numAugmentFiles: 1,
		},
		"rootfs-image, invalid character in update data file": {
			manipulateArtifact: func(tmpdir string) {
				file, err := os.OpenFile(filepath.Join(tmpdir, "manifest"), os.O_RDWR, 0)
				require.NoError(t, err)
				defer file.Close()
				stat, _ := file.Stat()
				buf := make([]byte, stat.Size())
				newbuf := make([]byte, 0, stat.Size())
				file.Read(buf)
				lines := bytes.Split(buf, []byte("\n"))
				for _, line := range lines {
					if len(line) == 0 {
						continue
					}

					fileName := bytes.Split(line, []byte("  "))[1]

					if bytes.HasPrefix(fileName, []byte("data")) {
						fileNameStr := string(fileName[:])
						updateDataDirPath := filepath.Dir(fileNameStr)
						updateDataDirPathFull := filepath.Join(tmpdir, updateDataDirPath)
						dataArchive := updateDataDirPathFull + ".tar.gz"
						require.NoError(t, os.Mkdir(updateDataDirPathFull, 0755))

						// uncompress update data file
						cmdArgs := []string{"-C", updateDataDirPathFull}
						cmdArgs = append(cmdArgs, []string{"-zxf", dataArchive}...)
						cmd := exec.Command("tar", cmdArgs...)
						require.NoError(t, cmd.Run())

						updateDataFilePath := filepath.Join(tmpdir, fileNameStr)
						if _, err := os.Stat(updateDataFilePath); !os.IsNotExist(err) {
							// rename update data file by replacing last character with an asterisk
							lastChar := updateDataFilePath[len(updateDataFilePath)-1:]
							updateDataFilePathNew := strings.TrimRight(updateDataFilePath, lastChar) + "*"
							os.Rename(updateDataFilePath, updateDataFilePathNew)

							// compress back update data file
							cmdArgs := []string{"-czf", dataArchive}
							cmdArgs = append(cmdArgs,
								[]string{"-C", updateDataDirPathFull, filepath.Base(updateDataFilePathNew)}...)
							cmd := exec.Command("tar", cmdArgs...)
							require.NoError(t, cmd.Run())

							// remove path to uncompressed update data file
							require.NoError(t, os.RemoveAll(updateDataDirPathFull))
							// replace last character in line with an asterisk
							line[len(line)-1] = 0x2A
						}
					}
					for _, char := range line {
						newbuf = append(newbuf, char)
					}
					newbuf = append(newbuf, byte('\n'))
				}
				file.Seek(0, 0)
				file.Write(newbuf)
				file.Truncate(int64(len(newbuf)))
			},
			successful:  false,
			errorStr:    "Only letters, digits and characters in the set \".,_-\" are allowed",
			rootfsImage: true,
		},
	}
<<<<<<< HEAD

	for desc, c := range cases {
		t.Run(desc, func(t *testing.T) {
			// Make basic artifact.
			var art io.Reader
			var err error
			augmented := (c.numAugmentFiles > 0)
			if c.rootfsImage {
				art, err = MakeRootfsImageArtifact(3, false, false, augmented)
			} else {
				art, err = MakeModuleImageArtifact(false, false, "test-type", c.numFiles, c.numAugmentFiles)
			}
			require.NoError(t, err)

			// Perform manipulation of artifact
			tmpdir, err := ioutil.TempDir("", "mender-TestReadBrokenArtifact")
			require.NoError(t, err)
			defer os.RemoveAll(tmpdir)

			cmd := exec.Command("tar", "x")
			cmd.Stdin = art
			cmd.Dir = tmpdir
			require.NoError(t, cmd.Run())

			c.manipulateArtifact(tmpdir)

			pipeR, pipeW := io.Pipe()
			cmd = exec.Command("tar", assembleSubset([]string{"c"}, tmpdir)...)
			cmd.Stdout = pipeW
			cmd.Dir = tmpdir
			require.NoError(t, cmd.Start())
			art = pipeR

			// Validate test case.
			r := NewReader(art)
			err = r.ReadArtifact()
			if c.successful {
				assert.NoError(t, err, desc)
			} else {
				require.Error(t, err, desc)
				if len(c.errorStr) > 0 {
					assert.Contains(t, err.Error(), c.errorStr)
				}
				return
			}

			assert.Equal(t, 1, len(r.GetHandlers()))
			handler := r.GetHandlers()[0]
			assert.Equal(t, c.numFiles, len(handler.GetUpdateFiles()))
			assert.Equal(t, c.numAugmentFiles, len(handler.GetUpdateAugmentFiles()))
		})
	}
=======
	r = writeDataFile(t, "update.ext4", "data")
	err = readAndInstall(r, i, nil, 1, comp)
	assert.Error(t, err)
	assert.Contains(t, errors.Cause(err).Error(), "invalid checksum")

	// test with manifest
	err = m.Add("update.ext4", []byte("3a6eb0790f39ac87c94f3856b2dd2c5d110e6811602261a9a923d3bb23adc8b7"))
	assert.NoError(t, err)
	r = writeDataFile(t, "update.ext4", "data")
	err = readAndInstall(r, i, m, 1, comp)
	assert.Error(t, err)
	assert.Contains(t, errors.Cause(err).Error(), "checksum missing")
>>>>>>> bcc8eda6
}<|MERGE_RESOLUTION|>--- conflicted
+++ resolved
@@ -1,8 +1,4 @@
-<<<<<<< HEAD
 // Copyright 2019 Northern.tech AS
-=======
-// Copyright 2018 Northern.tech AS
->>>>>>> bcc8eda6
 //
 //    Licensed under the Apache License, Version 2.0 (the "License");
 //    you may not use this file except in compliance with the License.
@@ -21,11 +17,7 @@
 import (
 	"archive/tar"
 	"bytes"
-<<<<<<< HEAD
-	"compress/gzip"
 	"fmt"
-=======
->>>>>>> bcc8eda6
 	"io"
 	"io/ioutil"
 	"os"
@@ -83,7 +75,6 @@
 	}
 	defer os.Remove(upd)
 
-<<<<<<< HEAD
 	var composer, augment handlers.Composer
 	switch version {
 	case 1:
@@ -148,9 +139,8 @@
 
 func MakeAnyImageArtifact(version int, signed bool,
 	hasScripts bool, updates *awriter.Updates) (io.Reader, error) {
-=======
+
 	comp := artifact.NewCompressorGzip()
->>>>>>> bcc8eda6
 
 	art := bytes.NewBuffer(nil)
 	var aw *awriter.Writer
@@ -160,16 +150,6 @@
 		s := artifact.NewSigner([]byte(PrivateKey))
 		aw = awriter.NewWriterSigned(art, comp, s)
 	}
-<<<<<<< HEAD
-=======
-	var u handlers.Composer
-	switch version {
-	case 1:
-		u = handlers.NewRootfsV1(upd, comp)
-	case 2:
-		u = handlers.NewRootfsV2(upd, comp)
-	}
->>>>>>> bcc8eda6
 
 	scr := artifact.Scripts{}
 	if hasScripts {
@@ -567,7 +547,6 @@
 	return buf
 }
 
-<<<<<<< HEAD
 func TestValidParsePathV3(t *testing.T) {
 	tests := map[string]struct {
 		path      []string
@@ -575,14 +554,6 @@
 		validPath bool
 		err       error
 	}{
-=======
-func TestReadAndInstall(t *testing.T) {
-	comp := artifact.NewCompressorGzip()
-
-	err := readAndInstall(bytes.NewBuffer(nil), nil, nil, 1, comp)
-	assert.Error(t, err)
-	assert.Equal(t, "EOF", errors.Cause(err).Error())
->>>>>>> bcc8eda6
 
 		"Unsigned": {
 			path:      []string{"manifest", "manifest-augment", "header.tar.gz", "header-augment.tar.gz"},
@@ -615,7 +586,6 @@
 			validPath: false,
 		},
 	}
-<<<<<<< HEAD
 	for name, test := range tests {
 		res, validPath, err := verifyParseOrder(test.path)
 		if err != nil {
@@ -625,12 +595,6 @@
 		assert.Equal(t, test.validPath, validPath, "%q: ValidPath values are wrong", name)
 	}
 }
-=======
-	r := writeDataFile(t, "update.ext4", "data")
-	err = readAndInstall(r, i, nil, 1, comp)
-	assert.NoError(t, err)
-	assert.Equal(t, int64(len("data")), i.GetUpdateFiles()[0].Size)
->>>>>>> bcc8eda6
 
 func TestReadArtifactDependsAndProvides(t *testing.T) {
 	art, err := MakeRootfsImageArtifact(3, true, false, false)
@@ -658,7 +622,6 @@
 		"data/0000.tar.gz",
 		"data/0001.tar.gz",
 	}
-<<<<<<< HEAD
 	subset := make([]string, len(flags), len(flags)+len(assembleOrder))
 	copy(subset, flags)
 	for index := range assembleOrder {
@@ -668,13 +631,6 @@
 	}
 	return subset
 }
-=======
-	r = writeDataFile(t, "update.ext4", "data")
-	err = readAndInstall(r, i, nil, 1, comp)
-	assert.Error(t, err)
-	assert.Equal(t, "update: can not find data file: update.ext4",
-		errors.Cause(err).Error())
->>>>>>> bcc8eda6
 
 func TestReadBrokenArtifact(t *testing.T) {
 	type testCase struct {
@@ -685,7 +641,6 @@
 		numFiles           int
 		numAugmentFiles    int
 	}
-<<<<<<< HEAD
 	cases := map[string]testCase{
 		"rootfs-image, Everything ok": {
 			manipulateArtifact: func(tmpdir string) {
@@ -753,13 +708,6 @@
 		"augmented files, but header-augment.tar.gz missing": {
 			manipulateArtifact: func(tmpdir string) {
 				os.Remove(filepath.Join(tmpdir, "header-augment.tar.gz"))
-=======
-	r = writeDataFile(t, "update.ext4", "data")
-	err = readAndInstall(r, i, nil, 1, comp)
-	assert.Error(t, err)
-	assert.Equal(t, "update: checksum missing for file: update.ext4",
-		errors.Cause(err).Error())
->>>>>>> bcc8eda6
 
 				file, err := os.OpenFile(filepath.Join(tmpdir, "manifest-augment"), os.O_RDWR, 0)
 				require.NoError(t, err)
@@ -787,7 +735,6 @@
 			numAugmentFiles: 1,
 			errorStr:        "Invalid structure",
 		},
-<<<<<<< HEAD
 		"data files broken checksum": {
 			manipulateArtifact: func(tmpdir string) {
 				file, err := os.OpenFile(filepath.Join(tmpdir, "manifest"), os.O_RDWR, 0)
@@ -965,13 +912,6 @@
 				_, err = io.Copy(augm, file)
 				require.NoError(t, err)
 				file.Seek(0, 0)
-=======
-	}
-	r = writeDataFile(t, "update.ext4", "data")
-	err = readAndInstall(r, i, m, 1, comp)
-	assert.Error(t, err)
-	assert.Contains(t, errors.Cause(err).Error(), "checksum missing")
->>>>>>> bcc8eda6
 
 				// Now corrupt the one in the original manifest.
 				stat, _ := file.Stat()
@@ -1122,7 +1062,6 @@
 			rootfsImage: true,
 		},
 	}
-<<<<<<< HEAD
 
 	for desc, c := range cases {
 		t.Run(desc, func(t *testing.T) {
@@ -1175,18 +1114,4 @@
 			assert.Equal(t, c.numAugmentFiles, len(handler.GetUpdateAugmentFiles()))
 		})
 	}
-=======
-	r = writeDataFile(t, "update.ext4", "data")
-	err = readAndInstall(r, i, nil, 1, comp)
-	assert.Error(t, err)
-	assert.Contains(t, errors.Cause(err).Error(), "invalid checksum")
-
-	// test with manifest
-	err = m.Add("update.ext4", []byte("3a6eb0790f39ac87c94f3856b2dd2c5d110e6811602261a9a923d3bb23adc8b7"))
-	assert.NoError(t, err)
-	r = writeDataFile(t, "update.ext4", "data")
-	err = readAndInstall(r, i, m, 1, comp)
-	assert.Error(t, err)
-	assert.Contains(t, errors.Cause(err).Error(), "checksum missing")
->>>>>>> bcc8eda6
 }